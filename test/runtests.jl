using Random
Random.seed!(76543210)

module PureVecs
using Test, TestExtras
using LinearAlgebra
using Random
using KrylovKit

precision(T::Type{<:Number}) = eps(real(T))^(2 / 3)
include("setcomparison.jl")

const n = 10
const N = 100

const η₀ = 0.75 # seems to be necessary to get sufficient convergence for GKL iteration with Float32 precision
const cgs = ClassicalGramSchmidt()
const mgs = ModifiedGramSchmidt()
const cgs2 = ClassicalGramSchmidt2()
const mgs2 = ModifiedGramSchmidt2()
const cgsr = ClassicalGramSchmidtIR(η₀)
const mgsr = ModifiedGramSchmidtIR(η₀)

wrapvec(v) = v
unwrapvec(v) = v
wrapvec2(v) = v
unwrapvec2(v) = v
wrapop(A::AbstractMatrix) = A

t = time()
include("factorize.jl")
include("gklfactorize.jl")
include("linsolve.jl")
include("eigsolve.jl")
include("schursolve.jl")
include("geneigsolve.jl")
include("svdsolve.jl")
include("expintegrator.jl")
<<<<<<< HEAD
if VERSION >= v"1.6"
    include("ad.jl")
end
t = time() - t
println("Julia Vector type: tests finished in $t seconds")
end

module InplaceVecs
=======
t = time() - t
println("Julia Vector type: tests finisthed in $t seconds")
end

module MinimalVecs
>>>>>>> e4932b44
using Test, TestExtras
using LinearAlgebra
using Random
using KrylovKit

precision(T::Type{<:Number}) = eps(real(T))^(2 / 3)
include("setcomparison.jl")

const n = 10
const N = 100

const η₀ = 0.75 # seems to be necessary to get sufficient convergence for GKL iteration with Float32 precision
const cgs = ClassicalGramSchmidt()
const mgs = ModifiedGramSchmidt()
const cgs2 = ClassicalGramSchmidt2()
const mgs2 = ModifiedGramSchmidt2()
const cgsr = ClassicalGramSchmidtIR(η₀)
const mgsr = ModifiedGramSchmidtIR(η₀)

<<<<<<< HEAD
include("inplacevec.jl")

wrapvec(v) = MinimalVec(v)
unwrapvec(v::MinimalVec) = v.vec
wrapvec2(v) = MinimalVec(v)
unwrapvec2(v::MinimalVec) = v.vec
=======
include("minimalvec.jl")

wrapvec(v) = MinimalVec(v)
unwrapvec(v::MinimalVec) = getindex(v)
wrapvec2(v) = MinimalVec(v)
unwrapvec2(v::MinimalVec) = getindex(v)
>>>>>>> e4932b44
wrapop(A::AbstractMatrix) = function (v, flag=Val(false))
    if flag === Val(true)
        return wrapvec(A' * unwrapvec2(v))
    else
        return wrapvec2(A * unwrapvec(v))
    end
<<<<<<< HEAD
end

t = time()
include("factorize.jl")
include("gklfactorize.jl")
include("linsolve.jl")
include("eigsolve.jl")
include("schursolve.jl")
include("geneigsolve.jl")
include("svdsolve.jl")
include("expintegrator.jl")
if VERSION >= v"1.6"
    include("ad.jl")
end
t = time() - t
println("Minimal vector inplace type: tests finished in $t seconds")
end

module OutplaceVec
=======
end

t = time()
include("factorize.jl")
include("gklfactorize.jl")
include("linsolve.jl")
include("eigsolve.jl")
include("schursolve.jl")
include("geneigsolve.jl")
include("svdsolve.jl")
include("expintegrator.jl")
t = time() - t
println("Minimal vector type: tests finisthed in $t seconds")
end

module MixedSVD
using Test, TestExtras
using LinearAlgebra
using Random
using KrylovKit

precision(T::Type{<:Number}) = eps(real(T))^(2 / 3)
include("setcomparison.jl")

const n = 10
const N = 100

const η₀ = 0.75 # seems to be necessary to get sufficient convergence for GKL iteration with Float32 precision
const cgs = ClassicalGramSchmidt()
const mgs = ModifiedGramSchmidt()
const cgs2 = ClassicalGramSchmidt2()
const mgs2 = ModifiedGramSchmidt2()
const cgsr = ClassicalGramSchmidtIR(η₀)
const mgsr = ModifiedGramSchmidtIR(η₀)

include("minimalvec.jl")

wrapvec(v) = MinimalVec(v)
unwrapvec(v::MinimalVec) = getindex(v)
wrapvec2(v) = reshape(v, (length(v), 1)) # vector type 2 is a n x 1 Matrix
unwrapvec2(v) = reshape(v, (length(v),))
function wrapop(A::AbstractMatrix)
    return (x -> wrapvec2(A * unwrapvec(x)), y -> wrapvec(A' * unwrapvec2(y)))
end

t = time()
include("gklfactorize.jl")
include("svdsolve.jl")
t = time() - t
println("Mixed vector type for GKL/SVD: tests finisthed in $t seconds")
end

module ExtrasTest
>>>>>>> e4932b44
using Test, TestExtras
using LinearAlgebra
using Random
using KrylovKit

precision(T::Type{<:Number}) = eps(real(T))^(2 / 3)
include("setcomparison.jl")

const n = 10
<<<<<<< HEAD
const N = 30
=======
const N = 100
>>>>>>> e4932b44

const η₀ = 0.75 # seems to be necessary to get sufficient convergence for GKL iteration with Float32 precision
const cgs = ClassicalGramSchmidt()
const mgs = ModifiedGramSchmidt()
const cgs2 = ClassicalGramSchmidt2()
const mgs2 = ModifiedGramSchmidt2()
const cgsr = ClassicalGramSchmidtIR(η₀)
const mgsr = ModifiedGramSchmidtIR(η₀)

<<<<<<< HEAD
include("outplacevec.jl")

wrapvec(v) = MinimalVec(v)
unwrapvec(v::MinimalVec) = v.vec
wrapvec2(v) = MinimalVec(v)
unwrapvec2(v::MinimalVec) = v.vec
wrapop(A::AbstractMatrix) = function (v, flag=Val(false))
    if flag === Val(true)
        return wrapvec(A' * unwrapvec2(v))
    else
        return wrapvec2(A * unwrapvec(v))
    end
=======
include("linalg.jl")
include("recursivevec.jl")
>>>>>>> e4932b44
end

t = time()
include("factorize.jl")
include("gklfactorize.jl")
include("linsolve.jl")
include("eigsolve.jl")
include("schursolve.jl")
include("geneigsolve.jl")
include("svdsolve.jl")
include("expintegrator.jl")
if VERSION >= v"1.6"
    include("ad.jl")
end
t = time() - t
println("Minimal vector outplace type: tests finished in $t seconds")
end

module MixedSVD
using Test, TestExtras
using LinearAlgebra
using Random
using KrylovKit

precision(T::Type{<:Number}) = eps(real(T))^(2 / 3)
include("setcomparison.jl")

const n = 10
const N = 40

const η₀ = 0.75 # seems to be necessary to get sufficient convergence for GKL iteration with Float32 precision
const cgs = ClassicalGramSchmidt()
const mgs = ModifiedGramSchmidt()
const cgs2 = ClassicalGramSchmidt2()
const mgs2 = ModifiedGramSchmidt2()
const cgsr = ClassicalGramSchmidtIR(η₀)
const mgsr = ModifiedGramSchmidtIR(η₀)

include("outplacevec.jl")

wrapvec(v) = MinimalVec(v)
unwrapvec(v::MinimalVec) = v.vec
wrapvec2(v) = reshape(v, (length(v), 1)) # vector type 2 is a n x 1 Matrix
unwrapvec2(v) = reshape(v, (length(v),))
function wrapop(A::AbstractMatrix)
    return (x -> wrapvec2(A * unwrapvec(x)), y -> wrapvec(A' * unwrapvec2(y)))
end

t = time()
include("gklfactorize.jl")
include("svdsolve.jl")
t = time() - t
println("Mixed vector type for GKL/SVD: tests finished in $t seconds")
end

module ExtrasTest
using Test, TestExtras
using LinearAlgebra
using Random
using KrylovKit

precision(T::Type{<:Number}) = eps(real(T))^(2 / 3)
include("setcomparison.jl")

const n = 10
const N = 100

const η₀ = 0.75 # seems to be necessary to get sufficient convergence for GKL iteration with Float32 precision
const cgs = ClassicalGramSchmidt()
const mgs = ModifiedGramSchmidt()
const cgs2 = ClassicalGramSchmidt2()
const mgs2 = ModifiedGramSchmidt2()
const cgsr = ClassicalGramSchmidtIR(η₀)
const mgsr = ModifiedGramSchmidtIR(η₀)

include("linalg.jl")
include("recursivevec.jl")
end

module AquaTests
using KrylovKit
using Aqua
Aqua.test_all(KrylovKit; ambiguities=false)
# treat ambiguities special because of ambiguities between ChainRulesCore and Base
if VERSION >= v"1.6" # ChainRulesCore leads to more ambiguities on julia < v1.6
    Aqua.test_ambiguities([KrylovKit, Base, Core]; exclude=[Base.:(==)])
end
end<|MERGE_RESOLUTION|>--- conflicted
+++ resolved
@@ -36,83 +36,42 @@
 include("geneigsolve.jl")
 include("svdsolve.jl")
 include("expintegrator.jl")
-<<<<<<< HEAD
-if VERSION >= v"1.6"
-    include("ad.jl")
-end
-t = time() - t
-println("Julia Vector type: tests finished in $t seconds")
-end
-
-module InplaceVecs
-=======
 t = time() - t
 println("Julia Vector type: tests finisthed in $t seconds")
 end
 
 module MinimalVecs
->>>>>>> e4932b44
-using Test, TestExtras
-using LinearAlgebra
-using Random
-using KrylovKit
-
-precision(T::Type{<:Number}) = eps(real(T))^(2 / 3)
-include("setcomparison.jl")
-
-const n = 10
-const N = 100
-
-const η₀ = 0.75 # seems to be necessary to get sufficient convergence for GKL iteration with Float32 precision
-const cgs = ClassicalGramSchmidt()
-const mgs = ModifiedGramSchmidt()
-const cgs2 = ClassicalGramSchmidt2()
-const mgs2 = ModifiedGramSchmidt2()
-const cgsr = ClassicalGramSchmidtIR(η₀)
-const mgsr = ModifiedGramSchmidtIR(η₀)
-
-<<<<<<< HEAD
-include("inplacevec.jl")
-
-wrapvec(v) = MinimalVec(v)
-unwrapvec(v::MinimalVec) = v.vec
-wrapvec2(v) = MinimalVec(v)
-unwrapvec2(v::MinimalVec) = v.vec
-=======
+using Test, TestExtras
+using LinearAlgebra
+using Random
+using KrylovKit
+
+precision(T::Type{<:Number}) = eps(real(T))^(2 / 3)
+include("setcomparison.jl")
+
+const n = 10
+const N = 100
+
+const η₀ = 0.75 # seems to be necessary to get sufficient convergence for GKL iteration with Float32 precision
+const cgs = ClassicalGramSchmidt()
+const mgs = ModifiedGramSchmidt()
+const cgs2 = ClassicalGramSchmidt2()
+const mgs2 = ModifiedGramSchmidt2()
+const cgsr = ClassicalGramSchmidtIR(η₀)
+const mgsr = ModifiedGramSchmidtIR(η₀)
+
 include("minimalvec.jl")
 
 wrapvec(v) = MinimalVec(v)
 unwrapvec(v::MinimalVec) = getindex(v)
 wrapvec2(v) = MinimalVec(v)
 unwrapvec2(v::MinimalVec) = getindex(v)
->>>>>>> e4932b44
 wrapop(A::AbstractMatrix) = function (v, flag=Val(false))
     if flag === Val(true)
         return wrapvec(A' * unwrapvec2(v))
     else
         return wrapvec2(A * unwrapvec(v))
     end
-<<<<<<< HEAD
-end
-
-t = time()
-include("factorize.jl")
-include("gklfactorize.jl")
-include("linsolve.jl")
-include("eigsolve.jl")
-include("schursolve.jl")
-include("geneigsolve.jl")
-include("svdsolve.jl")
-include("expintegrator.jl")
-if VERSION >= v"1.6"
-    include("ad.jl")
-end
-t = time() - t
-println("Minimal vector inplace type: tests finished in $t seconds")
-end
-
-module OutplaceVec
-=======
 end
 
 t = time()
@@ -166,31 +125,91 @@
 end
 
 module ExtrasTest
->>>>>>> e4932b44
-using Test, TestExtras
-using LinearAlgebra
-using Random
-using KrylovKit
-
-precision(T::Type{<:Number}) = eps(real(T))^(2 / 3)
-include("setcomparison.jl")
-
-const n = 10
-<<<<<<< HEAD
+using Test, TestExtras
+using LinearAlgebra
+using Random
+using KrylovKit
+
+precision(T::Type{<:Number}) = eps(real(T))^(2 / 3)
+include("setcomparison.jl")
+
+const n = 10
+const N = 100
+
+const η₀ = 0.75 # seems to be necessary to get sufficient convergence for GKL iteration with Float32 precision
+const cgs = ClassicalGramSchmidt()
+const mgs = ModifiedGramSchmidt()
+const cgs2 = ClassicalGramSchmidt2()
+const mgs2 = ModifiedGramSchmidt2()
+const cgsr = ClassicalGramSchmidtIR(η₀)
+const mgsr = ModifiedGramSchmidtIR(η₀)
+
+include("linalg.jl")
+include("recursivevec.jl")
+end
+
+t = time()
+include("factorize.jl")
+include("gklfactorize.jl")
+include("linsolve.jl")
+include("eigsolve.jl")
+include("schursolve.jl")
+include("geneigsolve.jl")
+include("svdsolve.jl")
+include("expintegrator.jl")
+if VERSION >= v"1.6"
+    include("ad.jl")
+end
+t = time() - t
+println("Julia Vector type: tests finished in $t seconds")
+end
+
+module AquaTests
+using KrylovKit
+using Aqua
+Aqua.test_all(KrylovKit; ambiguities=false)
+# treat ambiguities special because of ambiguities between ChainRulesCore and Base
+if VERSION >= v"1.6" # ChainRulesCore leads to more ambiguities on julia < v1.6
+    Aqua.test_ambiguities([KrylovKit, Base, Core]; exclude=[Base.:(==)])
+end
+end
+
+t = time()
+include("factorize.jl")
+include("gklfactorize.jl")
+include("linsolve.jl")
+include("eigsolve.jl")
+include("schursolve.jl")
+include("geneigsolve.jl")
+include("svdsolve.jl")
+include("expintegrator.jl")
+if VERSION >= v"1.6"
+    include("ad.jl")
+end
+t = time() - t
+println("Minimal vector inplace type: tests finished in $t seconds")
+end
+
+module OutplaceVec
+using Test, TestExtras
+using LinearAlgebra
+using Random
+using KrylovKit
+
+precision(T::Type{<:Number}) = eps(real(T))^(2 / 3)
+include("setcomparison.jl")
+
+const n = 10
 const N = 30
-=======
-const N = 100
->>>>>>> e4932b44
-
-const η₀ = 0.75 # seems to be necessary to get sufficient convergence for GKL iteration with Float32 precision
-const cgs = ClassicalGramSchmidt()
-const mgs = ModifiedGramSchmidt()
-const cgs2 = ClassicalGramSchmidt2()
-const mgs2 = ModifiedGramSchmidt2()
-const cgsr = ClassicalGramSchmidtIR(η₀)
-const mgsr = ModifiedGramSchmidtIR(η₀)
-
-<<<<<<< HEAD
+
+const η₀ = 0.75 # seems to be necessary to get sufficient convergence for GKL iteration with Float32 precision
+const cgs = ClassicalGramSchmidt()
+const mgs = ModifiedGramSchmidt()
+const cgs2 = ClassicalGramSchmidt2()
+const mgs2 = ModifiedGramSchmidt2()
+const cgsr = ClassicalGramSchmidtIR(η₀)
+const mgsr = ModifiedGramSchmidtIR(η₀)
+
 include("outplacevec.jl")
 
 wrapvec(v) = MinimalVec(v)
@@ -203,10 +222,6 @@
     else
         return wrapvec2(A * unwrapvec(v))
     end
-=======
-include("linalg.jl")
-include("recursivevec.jl")
->>>>>>> e4932b44
 end
 
 t = time()
