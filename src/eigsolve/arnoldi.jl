--- conflicted
+++ resolved
@@ -271,11 +271,7 @@
             B = basis(fact)
             basistransform!(B, view(U, :, 1:keep))
             r = residual(fact)
-<<<<<<< HEAD
             B[keep + 1] = scale!!(B[keep + 1], r, 1 / normres(fact))
-=======
-            B[keep + 1] = rmul!(r, 1 / normres(fact))
->>>>>>> e4932b44
 
             # Shrink Arnoldi factorization
             fact = shrink!(fact, keep)
