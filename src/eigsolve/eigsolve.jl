"""
    eigsolve(A::AbstractMatrix, [x₀, howmany = 1, which = :LM, T = eltype(A)]; kwargs...)
    eigsolve(f, n::Int, [howmany = 1, which = :LM, T = Float64]; kwargs...)
    eigsolve(f, x₀, [howmany = 1, which = :LM]; kwargs...)
    # expert version:
    eigsolve(f, x₀, howmany, which, algorithm)

Compute at least `howmany` eigenvalues from the linear map encoded in the matrix `A` or by
the function `f`. Return eigenvalues, eigenvectors and a `ConvergenceInfo` structure.

### Arguments:

The linear map can be an `AbstractMatrix` (dense or sparse) or a general function or
callable object. If an `AbstractMatrix` is used, a starting vector `x₀` does not need to be
provided, it is then chosen as `rand(T, size(A,1))`. If the linear map is encoded more
generally as a a callable function or method, the best approach is to provide an explicit
starting guess `x₀`. Note that `x₀` does not need to be of type `AbstractVector`; any type
that behaves as a vector and supports the required methods (see KrylovKit docs) is accepted.
If instead of `x₀` an integer `n` is specified, it is assumed that `x₀` is a regular vector
and it is initialized to `rand(T,n)`, where the default value of `T` is `Float64`, unless
specified differently.

The next arguments are optional, but should typically be specified. `howmany` specifies how
many eigenvalues should be computed; `which` specifies which eigenvalues should be
targeted. Valid specifications of `which` are given by

  - `:LM`: eigenvalues of largest magnitude
  - `:LR`: eigenvalues with largest (most positive) real part
  - `:SR`: eigenvalues with smallest (most negative) real part
  - `:LI`: eigenvalues with largest (most positive) imaginary part, only if `T <: Complex`
  - `:SI`: eigenvalues with smallest (most negative) imaginary part, only if `T <: Complex`
  - [`EigSorter(f; rev = false)`](@ref): eigenvalues `λ` that appear first (or last if
    `rev == true`) when sorted by `f(λ)`

!!! note "Note about selecting `which` eigenvalues"

    Krylov methods work well for extremal eigenvalues, i.e. eigenvalues on the periphery of
    the spectrum of the linear map. All of they valid `Symbol`s for `which` have this
    property, but could also be specified using `EigSorter`, e.g. `:LM` is equivalent to
    `Eigsorter(abs; rev = true)`. Note that smallest magnitude sorting is obtained using
    e.g. `EigSorter(abs; rev = false)`, but since no (shift-and)-invert is used, this will
    only be successful if you somehow know that eigenvalues close to zero are also close
    to the periphery of the spectrum.

!!! warning "Degenerate eigenvalues"

    From a theoretical point of view, Krylov methods can at most find a single eigenvector
    associated with a targetted eigenvalue, even if the latter is degenerate. In the case of
    a degenerate eigenvalue, the specific eigenvector that is returned is determined by the
    starting vector `x₀`. For large problems, this turns out to be less of an issue in
    practice, as often a second linearly independent eigenvector is generated out of the
    numerical noise resulting from the orthogonalisation steps in the Lanczos or Arnoldi
    iteration. Nonetheless, it is important to take this into account and to try not to
    depend on this potentially fragile behaviour, especially for smaller problems.

The argument `T` acts as a hint in which `Number` type the computation should be performed,
but is not restrictive. If the linear map automatically produces complex values, complex
arithmetic will be used even though `T<:Real` was specified. However, if the linear map and
initial guess are real, approximate eigenvalues will be searched for using a partial Schur
factorization, which implies that complex conjugate eigenvalues come in pairs and cannot
be split. It is then illegal to choose `which` in a way that would treat `λ` and `conj(λ)`
differently, i.e. `:LI` and `:SI` are invalid, as well as any `EigSorter` that would lead
to `by(λ) != by(conj(λ))`.

### Return values:

The return value is always of the form `vals, vecs, info = eigsolve(...)` with

  - `vals`: a `Vector` containing the eigenvalues, of length at least `howmany`, but could
    be longer if more eigenvalues were converged at the same cost. Eigenvalues will be real
    if [`Lanczos`](@ref) was used and complex if [`Arnoldi`](@ref) was used (see below).
  - `vecs`: a `Vector` of corresponding eigenvectors, of the same length as `vals`. Note
    that eigenvectors are not returned as a matrix, as the linear map could act on any
    custom Julia type with vector like behavior, i.e. the elements of the list `vecs` are
    objects that are typically similar to the starting guess `x₀`, up to a possibly
    different `eltype`. In particular  for a general matrix (i.e. with `Arnoldi`) the
    eigenvectors are generally complex and are therefore always returned in a complex
    number format. When the linear map is a simple `AbstractMatrix`, `vecs` will be
    `Vector{Vector{<:Number}}`.
  - `info`: an object of type [`ConvergenceInfo`], which has the following fields

      + `info.converged::Int`: indicates how many eigenvalues and eigenvectors were actually
        converged to the specified tolerance `tol` (see below under keyword arguments)
      + `info.residual::Vector`: a list of the same length as `vals` containing the
        residuals `info.residual[i] = f(vecs[i]) - vals[i] * vecs[i]`
      + `info.normres::Vector{<:Real}`: list of the same length as `vals` containing the
        norm of the residual `info.normres[i] = norm(info.residual[i])`
      + `info.numops::Int`: number of times the linear map was applied, i.e. number of times
        `f` was called, or a vector was multiplied with `A`
      + `info.numiter::Int`: number of times the Krylov subspace was restarted (see below)

!!! warning "Check for convergence"

    No warning is printed if not all requested eigenvalues were converged, so always check
    if `info.converged >= howmany`.

### Keyword arguments:

Keyword arguments and their default values are given by:

  - `verbosity::Int = 0`: verbosity level, i.e. 0 (no messages), 1 (single message
    at the end), 2 (information after every iteration), 3 (information per Krylov step)
  - `tol::Real`: the requested accuracy (corresponding to the 2-norm of the residual for
    Schur vectors, not the eigenvectors). If you work in e.g. single precision (`Float32`),
    you should definitely change the default value.
  - `krylovdim::Integer`: the maximum dimension of the Krylov subspace that will be
    constructed. Note that the dimension of the vector space is not known or checked, e.g.
    `x₀` should not necessarily support the `Base.length` function. If you know the actual
    problem dimension is smaller than the default value, it is useful to reduce the value of
    `krylovdim`, though in principle this should be detected.
  - `maxiter::Integer`: the number of times the Krylov subspace can be rebuilt; see below
    for further details on the algorithms.
  - `orth::Orthogonalizer`: the orthogonalization method to be used, see
    [`Orthogonalizer`](@ref)
  - `issymmetric::Bool`: if the linear map is symmetric, only meaningful if `T<:Real`
  - `ishermitian::Bool`: if the linear map is hermitian
  - `eager::Bool = false`: if true, eagerly compute the eigenvalue or Schur decomposition
    after every expansion of the Krylov subspace to test for convergence, otherwise wait
    until the Krylov subspace has dimension `krylovdim`. This can result in a faster return,
    for example if the initial guess is very good, but also has some overhead, as many more
    dense Schur factorizations need to be computed.

The default values are given by `tol = KrylovDefaults.tol`,
`krylovdim = KrylovDefaults.krylovdim`, `maxiter = KrylovDefaults.maxiter`,
`orth = KrylovDefaults.orth`; see [`KrylovDefaults`](@ref) for details.

The default value for the last two parameters depends on the method. If an `AbstractMatrix`
is used, `issymmetric` and `ishermitian` are checked for that matrix, otherwise the default
values are `issymmetric = false` and `ishermitian = T <: Real && issymmetric`. When values
for the keyword arguments are provided, no checks will be performed even in the matrix case.

### Algorithm

The final (expert) method, without default values and keyword arguments, is the one that is
finally called, and can also be used directly. Here, one specifies the algorithm explicitly
as either [`Lanczos`](@ref), for real symmetric or complex hermitian problems, or
[`Arnoldi`](@ref), for general problems. Note that these names refer to the process for
building the Krylov subspace, but the actual algorithm is an implementation of the
Krylov-Schur algorithm, which can dynamically shrink and grow the Krylov subspace, i.e. the
restarts are so-called thick restarts where a part of the current Krylov subspace is kept.

!!! note "Note about convergence"

    In case of a general problem, where the `Arnoldi` method is used, convergence of an
    eigenvalue is not based on the norm of the residual `norm(f(vecs[i]) - vals[i]*vecs[i])`
    for the eigenvector but rather on the norm of the residual for the corresponding Schur
    vectors.

    See also [`schursolve`](@ref) if you want to use the partial Schur decomposition
    directly, or if you are not interested in computing the eigenvectors, and want to work
    in real arithmetic all the way true (if the linear map and starting guess are real).
"""
function eigsolve end

"""
    EigSorter(by; rev = false)

A simple `struct` to be used in combination with [`eigsolve`](@ref) or [`schursolve`](@ref)
to indicate which eigenvalues need to be targeted, namely those that appear first when
sorted by `by` and possibly in reverse order if `rev == true`.
"""
struct EigSorter{F}
    by::F
    rev::Bool
end
EigSorter(f::F; rev=false) where {F} = EigSorter{F}(f, rev)

const Selector = Union{Symbol,EigSorter}

function eigsolve(A::AbstractMatrix,
                  howmany::Int=1,
                  which::Selector=:LM,
                  T::Type=eltype(A);
                  kwargs...)
    return eigsolve(A, rand(T, size(A, 1)), howmany, which; kwargs...)
end

function eigsolve(f, n::Int, howmany::Int=1, which::Selector=:LM, T::Type=Float64;
                  kwargs...)
    return eigsolve(f, rand(T, n), howmany, which; kwargs...)
end
function eigsolve(f, x₀, howmany::Int=1, which::Selector=:LM; kwargs...)
    Tx = typeof(x₀)
    Tfx = Core.Compiler.return_type(apply, Tuple{typeof(f),Tx})
    T = Core.Compiler.return_type(dot, Tuple{Tx,Tfx})
    alg = eigselector(f, T; kwargs...)
    checkwhich(which) || error("Unknown eigenvalue selector: which = $which")
    if alg isa Lanczos
        if which == :LI || which == :SI
<<<<<<< HEAD
            error("Eigenvalue selector which = $which invalid: " *
                  "real eigenvalues expected with Lanczos algorithm")
=======
            error("Eigenvalue selector which = $which invalid: real eigenvalues expected with Lanczos algorithm")
>>>>>>> e4932b44
        end
    elseif T <: Real
        if which == :LI ||
           which == :SI ||
           (which isa EigSorter && which.by(+im) != which.by(-im))
<<<<<<< HEAD
            error("Eigenvalue selector which = $which invalid because it does not treat " *
                  "`λ` and `conj(λ)` equally: work in complex arithmetic by providing a " *
                  "complex starting vector `x₀`")
=======
            error("Eigenvalue selector which = $which invalid because it does not treat
            `λ` and `conj(λ)` equally: work in complex arithmetic by providing a complex starting vector `x₀`")
>>>>>>> e4932b44
        end
    end
    return eigsolve(f, x₀, howmany, which, alg)
end

function eigselector(f,
                     T::Type;
                     issymmetric::Bool=false,
                     ishermitian::Bool=issymmetric && !(T <: Complex),
                     krylovdim::Int=KrylovDefaults.krylovdim,
                     maxiter::Int=KrylovDefaults.maxiter,
                     tol::Real=KrylovDefaults.tol,
                     orth::Orthogonalizer=KrylovDefaults.orth,
                     eager::Bool=false,
                     verbosity::Int=0)
    if (issymmetric && !(T <: Complex)) || ishermitian
        return Lanczos(; krylovdim=krylovdim,
                       maxiter=maxiter,
                       tol=tol,
                       orth=orth,
                       eager=eager,
                       verbosity=verbosity)
    else
        return Arnoldi(; krylovdim=krylovdim,
                       maxiter=maxiter,
                       tol=tol,
                       orth=orth,
                       eager=eager,
                       verbosity=verbosity)
    end
end
function eigselector(A::AbstractMatrix,
                     T::Type;
                     issymmetric::Bool=T <: Real && LinearAlgebra.issymmetric(A),
                     ishermitian::Bool=issymmetric || LinearAlgebra.ishermitian(A),
                     krylovdim::Int=KrylovDefaults.krylovdim,
                     maxiter::Int=KrylovDefaults.maxiter,
                     tol::Real=KrylovDefaults.tol,
                     orth::Orthogonalizer=KrylovDefaults.orth,
                     eager::Bool=false,
                     verbosity::Int=0)
    if (T <: Real && issymmetric) || ishermitian
        return Lanczos(; krylovdim=krylovdim,
                       maxiter=maxiter,
                       tol=tol,
                       orth=orth,
                       eager=eager,
                       verbosity=verbosity)
    else
        return Arnoldi(; krylovdim=krylovdim,
                       maxiter=maxiter,
                       tol=tol,
                       orth=orth,
                       eager=eager,
                       verbosity=verbosity)
    end
end

checkwhich(::EigSorter) = true
checkwhich(s::Symbol) = s in (:LM, :LR, :SR, :LI, :SI)

eigsort(s::EigSorter) = s.by, s.rev
function eigsort(which::Symbol)
    if which == :LM
        by = abs
        rev = true
    elseif which == :LR
        by = real
        rev = true
    elseif which == :SR
        by = real
        rev = false
    elseif which == :LI
        by = imag
        rev = true
    elseif which == :SI
        by = imag
        rev = false
    else
        error("invalid specification of which eigenvalues to target: which = $which")
    end
    return by, rev
end<|MERGE_RESOLUTION|>--- conflicted
+++ resolved
@@ -187,25 +187,14 @@
     checkwhich(which) || error("Unknown eigenvalue selector: which = $which")
     if alg isa Lanczos
         if which == :LI || which == :SI
-<<<<<<< HEAD
-            error("Eigenvalue selector which = $which invalid: " *
-                  "real eigenvalues expected with Lanczos algorithm")
-=======
             error("Eigenvalue selector which = $which invalid: real eigenvalues expected with Lanczos algorithm")
->>>>>>> e4932b44
         end
     elseif T <: Real
         if which == :LI ||
            which == :SI ||
            (which isa EigSorter && which.by(+im) != which.by(-im))
-<<<<<<< HEAD
-            error("Eigenvalue selector which = $which invalid because it does not treat " *
-                  "`λ` and `conj(λ)` equally: work in complex arithmetic by providing a " *
-                  "complex starting vector `x₀`")
-=======
             error("Eigenvalue selector which = $which invalid because it does not treat
             `λ` and `conj(λ)` equally: work in complex arithmetic by providing a complex starting vector `x₀`")
->>>>>>> e4932b44
         end
     end
     return eigsolve(f, x₀, howmany, which, alg)
