--- conflicted
+++ resolved
@@ -180,12 +180,7 @@
     T = promote_type(T1, T2)
     alg = geneigselector(f, T; kwargs...)
     if alg isa GolubYe && (which == :LI || which == :SI)
-<<<<<<< HEAD
-        error("Eigenvalue selector which = $which invalid: real eigenvalues expected with" *
-              " Lanczos algorithm")
-=======
         error("Eigenvalue selector which = $which invalid: real eigenvalues expected with Lanczos algorithm")
->>>>>>> e4932b44
     end
     return geneigsolve(f, x₀, howmany, which, alg)
 end
@@ -199,12 +194,7 @@
     if (issymmetric || ishermitian) && isposdef
         return GolubYe(; kwargs...)
     else
-<<<<<<< HEAD
-        throw(ArgumentError("Only symmetric or hermitian generalized eigenvalue problems " *
-                            "with positive definite `B` matrix are currently supported."))
-=======
         throw(ArgumentError("Only symmetric or hermitian generalized eigenvalue problems with positive definite `B` matrix are currently supported."))
->>>>>>> e4932b44
     end
 end
 function geneigselector(f,
@@ -216,11 +206,6 @@
     if (issymmetric || ishermitian) && isposdef
         return GolubYe(; kwargs...)
     else
-<<<<<<< HEAD
-        throw(ArgumentError("Only symmetric or hermitian generalized eigenvalue problems " *
-                            "with positive definite `B` matrix are currently supported."))
-=======
         throw(ArgumentError("Only symmetric or hermitian generalized eigenvalue problems with positive definite `B` matrix are currently supported."))
->>>>>>> e4932b44
     end
 end