"""
    v = RecursiveVec(vecs)

Create a new vector `v` from an existing (homogeneous or heterogeneous) list of vectors
`vecs` with one or more elements, represented as a `Tuple` or `AbstractVector`. The elements
of `vecs` can be any type of vectors that are supported by KrylovKit. For a heterogeneous
list, it is best to use a tuple for reasons of type stability, while for a homogeneous list,
either a `Tuple` or a `Vector` can be used. From a mathematical perspectve, `v` represents
the direct sum of the vectors in `vecs`. Scalar multiplication and addition of vectors `v`
acts simultaneously on all elements of `v.vecs`. The inner product corresponds to the sum
of the inner products of the individual vectors in the list `v.vecs`.

The vector `v` also adheres to the iteration syntax, but where it will just produce the
individual vectors in `v.vecs`. Hence, `length(v) = length(v.vecs)`. It can also be indexed,
so that `v[i] = v.vecs[i]`, which can be useful in writing a linear map that acts on `v`.
"""
struct RecursiveVec{T<:Union{Tuple,AbstractVector}}
    vecs::T
end
function RecursiveVec(arg1::AbstractVector{T}) where {T}
    if isbitstype(T)
        return RecursiveVec((arg1,))
    else
        return RecursiveVec{typeof(arg1)}(arg1)
    end
end
RecursiveVec(arg1, args...) = RecursiveVec((arg1, args...))

Base.getindex(v::RecursiveVec, i) = v.vecs[i]

Base.iterate(v::RecursiveVec, args...) = iterate(v.vecs, args...)

Base.IteratorEltype(::Type{RecursiveVec{T}}) where {T} = Base.IteratorEltype(T)
Base.IteratorSize(::Type{RecursiveVec{T}}) where {T} = Base.IteratorSize(T)

Base.eltype(v::RecursiveVec) = eltype(v.vecs)
Base.size(v::RecursiveVec) = size(v.vecs)
Base.length(v::RecursiveVec) = length(v.vecs)

Base.first(v::RecursiveVec) = first(v.vecs)
Base.last(v::RecursiveVec) = last(v.vecs)

Base.:-(v::RecursiveVec) = RecursiveVec(map(-, v.vecs))
Base.:+(v::RecursiveVec, w::RecursiveVec) = RecursiveVec(map(+, v.vecs, w.vecs))
Base.:-(v::RecursiveVec, w::RecursiveVec) = RecursiveVec(map(-, v.vecs, w.vecs))
Base.:*(v::RecursiveVec, a::Number) = RecursiveVec(map(x -> x * a, v.vecs))
Base.:*(a::Number, v::RecursiveVec) = RecursiveVec(map(x -> a * x, v.vecs))
Base.:/(v::RecursiveVec, a::Number) = RecursiveVec(map(x -> x / a, v.vecs))
Base.:\(a::Number, v::RecursiveVec) = RecursiveVec(map(x -> a \ x, v.vecs))

function Base.similar(v::RecursiveVec)
    return RecursiveVec(similar.(v.vecs))
end

function Base.copy!(w::RecursiveVec, v::RecursiveVec)
    @assert length(w) == length(v)
    @inbounds for i in 1:length(w)
        copyto!(w[i], v[i])
    end
    return w
end

VectorInterface.scalartype(::Type{RecursiveVec{T}}) where {T} = scalartype(eltype(T))

function VectorInterface.zerovector(v::RecursiveVec, T::Type{<:Number})
    return RecursiveVec(zerovector(v.vecs, T))
end

function VectorInterface.scale(v::RecursiveVec, a::Number)
    return RecursiveVec(scale(v.vecs, a))
end

function VectorInterface.scale!(v::RecursiveVec, a::Number)
    scale!(v.vecs, a)
    return v
end

function VectorInterface.scale!(w::RecursiveVec, v::RecursiveVec, a::Number)
    scale!(w.vecs, v.vecs, a)
    return w
end

function VectorInterface.scale!!(x::RecursiveVec, a::Number)
    return RecursiveVec(scale!!(x.vecs, a))
end

function VectorInterface.scale!!(w::RecursiveVec,
                                 v::RecursiveVec, a::Number)
    return RecursiveVec(scale!!(w.vecs, v.vecs, a))
end

function VectorInterface.add(w::RecursiveVec, v::RecursiveVec, a::Number=One(),
                             b::Number=One())
    return RecursiveVec(add(w.vecs, v.vecs, a, b))
end

function VectorInterface.add!(w::RecursiveVec, v::RecursiveVec, a::Number=One(),
                              b::Number=One())
    add!(w.vecs, v.vecs, a, b)
    return w
end

<<<<<<< HEAD
function VectorInterface.add!!(w::RecursiveVec, v::RecursiveVec,
                               a::Number=One(),
                               b::Number=One())
    return RecursiveVec(add!!(w.vecs, v.vecs, a, b))
end

function VectorInterface.inner(v::RecursiveVec{T}, w::RecursiveVec{T}) where {T}
    return inner(v.vecs, w.vecs)
end

VectorInterface.norm(v::RecursiveVec) = norm(v.vecs)
=======
function LinearAlgebra.dot(v::RecursiveVec{T}, w::RecursiveVec{T}) where {T}
    return sum(dot.(v.vecs, w.vecs))
end
LinearAlgebra.norm(v::RecursiveVec) = norm(norm.(v.vecs))
>>>>>>> e4932b44
<|MERGE_RESOLUTION|>--- conflicted
+++ resolved
@@ -60,6 +60,11 @@
     return w
 end
 
+function LinearAlgebra.dot(v::RecursiveVec{T}, w::RecursiveVec{T}) where {T}
+    return sum(dot.(v.vecs, w.vecs))
+end
+LinearAlgebra.norm(v::RecursiveVec) = norm(norm.(v.vecs))
+
 VectorInterface.scalartype(::Type{RecursiveVec{T}}) where {T} = scalartype(eltype(T))
 
 function VectorInterface.zerovector(v::RecursiveVec, T::Type{<:Number})
@@ -100,7 +105,6 @@
     return w
 end
 
-<<<<<<< HEAD
 function VectorInterface.add!!(w::RecursiveVec, v::RecursiveVec,
                                a::Number=One(),
                                b::Number=One())
@@ -111,10 +115,4 @@
     return inner(v.vecs, w.vecs)
 end
 
-VectorInterface.norm(v::RecursiveVec) = norm(v.vecs)
-=======
-function LinearAlgebra.dot(v::RecursiveVec{T}, w::RecursiveVec{T}) where {T}
-    return sum(dot.(v.vecs, w.vecs))
-end
-LinearAlgebra.norm(v::RecursiveVec) = norm(norm.(v.vecs))
->>>>>>> e4932b44
+VectorInterface.norm(v::RecursiveVec) = norm(v.vecs)