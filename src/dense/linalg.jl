--- conflicted
+++ resolved
@@ -21,12 +21,7 @@
 else
     function require_one_based_indexing(A...)
         return !Base.has_offset_axes(A...) ||
-<<<<<<< HEAD
-               throw(ArgumentError("offset arrays are not supported" *
-                                   " but got an array with index other than 1"))
-=======
                throw(ArgumentError("offset arrays are not supported but got an array with index other than 1"))
->>>>>>> e4932b44
     end
 end
 
