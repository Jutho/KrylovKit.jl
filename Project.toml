--- conflicted
+++ resolved
@@ -1,11 +1,7 @@
 name = "KrylovKit"
 uuid = "0b1a1467-8014-51b9-945f-bf0ae24f4b77"
 authors = ["Jutho Haegeman"]
-<<<<<<< HEAD
-version = "0.6.0"
-=======
-version = "0.6.1"
->>>>>>> e4932b44
+version = "0.7.0"
 
 [deps]
 ChainRulesCore = "d360d2e6-b24c-11e9-a2a3-2a2ae2dbcce4"
@@ -20,16 +16,13 @@
 ChainRulesTestUtils = "1"
 FiniteDifferences = "0.12"
 GPUArraysCore = "0.1"
-<<<<<<< HEAD
 VectorInterface = "0.4"
-=======
 LinearAlgebra = "1"
 Random = "1"
 Printf = "1"
 Test = "1"
 TestExtras = "0.2"
 Zygote = "0.6"
->>>>>>> e4932b44
 julia = "1.6"
 
 [extras]
